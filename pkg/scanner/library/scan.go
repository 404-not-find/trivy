package library

import (
	"io/ioutil"
	"os"

	detector "github.com/aquasecurity/trivy/pkg/detector/library"

	ptypes "github.com/aquasecurity/go-dep-parser/pkg/types"
	"github.com/aquasecurity/trivy/pkg/scanner/library/bundler"
	"github.com/aquasecurity/trivy/pkg/scanner/library/cargo"
	"github.com/aquasecurity/trivy/pkg/scanner/library/composer"
	"github.com/aquasecurity/trivy/pkg/scanner/library/node"
	"github.com/aquasecurity/trivy/pkg/scanner/library/python"
	"github.com/knqyf263/go-version"

	"github.com/aquasecurity/fanal/analyzer"
	_ "github.com/aquasecurity/fanal/analyzer/library/bundler"
	_ "github.com/aquasecurity/fanal/analyzer/library/cargo"
	_ "github.com/aquasecurity/fanal/analyzer/library/composer"
	_ "github.com/aquasecurity/fanal/analyzer/library/npm"
	_ "github.com/aquasecurity/fanal/analyzer/library/pipenv"
	_ "github.com/aquasecurity/fanal/analyzer/library/poetry"
	_ "github.com/aquasecurity/fanal/analyzer/library/yarn"
	"github.com/aquasecurity/fanal/extractor"
	"github.com/aquasecurity/trivy/pkg/types"
	"golang.org/x/xerrors"
)

type Scanner struct {
<<<<<<< HEAD
	detector DetectorOperation
}

func NewScanner(remoteURL, token string) Scanner {
	detector := NewDetector(remoteURL, token)
	return Scanner{detector: detector}
}

func (s Scanner) Scan(files extractor.FileMap) (map[string][]types.DetectedVulnerability, error) {
	results, err := analyzer.GetLibraries(files)
	if err != nil {
		return nil, xerrors.Errorf("failed to analyze libraries: %w", err)
	}

	vulnerabilities := map[string][]types.DetectedVulnerability{}
	for path, libs := range results {
		vulns, err := s.detector.Detect(string(path), libs)
		if err != nil {
			return nil, xerrors.Errorf("failed library scan: %w", err)
		}

		vulnerabilities[string(path)] = vulns
	}
	return vulnerabilities, nil
}

type ScannerOperation interface {
	ParseLockfile(*os.File) ([]ptypes.Library, error)
	Detect(string, *version.Version) ([]types.DetectedVulnerability, error)
	Type() string
}

func newScanner(filename string) ScannerOperation {
	var scanner ScannerOperation
	switch filename {
	case "Gemfile.lock":
		scanner = bundler.NewScanner()
	case "Cargo.lock":
		scanner = cargo.NewScanner()
	case "composer.lock":
		scanner = composer.NewScanner()
	case "package-lock.json":
		scanner = node.NewScanner(node.ScannerTypeNpm)
	case "yarn.lock":
		scanner = node.NewScanner(node.ScannerTypeYarn)
	case "Pipfile.lock":
		scanner = python.NewScanner(python.ScannerTypePipenv)
	case "poetry.lock":
		scanner = python.NewScanner(python.ScannerTypePoetry)
	default:
		return nil
	}
	return scanner
}

func ScanFile(f *os.File) ([]types.DetectedVulnerability, error) {
	scanner := newScanner(filepath.Base(f.Name()))
	if scanner == nil {
		return nil, xerrors.New("unknown file type")
	}

	pkgs, err := scanner.ParseLockfile(f)
=======
	detector detector.Operation
}

func NewScanner(detector detector.Operation) Scanner {
	return Scanner{detector: detector}
}

func (s Scanner) Scan(files extractor.FileMap) (map[string][]types.DetectedVulnerability, error) {
	results, err := analyzer.GetLibraries(files)
	if err != nil {
		return nil, xerrors.Errorf("failed to analyze libraries: %w", err)
	}

	vulnerabilities := map[string][]types.DetectedVulnerability{}
	for path, libs := range results {
		vulns, err := s.detector.Detect(string(path), libs)
		if err != nil {
			return nil, xerrors.Errorf("failed library scan: %w", err)
		}

		vulnerabilities[string(path)] = vulns
	}
	return vulnerabilities, nil
}

func (s Scanner) ScanFile(f *os.File) ([]types.DetectedVulnerability, error) {
	content, err := ioutil.ReadAll(f)
>>>>>>> 2de2d617
	if err != nil {
		return nil, err
	}
	files := extractor.FileMap{
		f.Name(): content,
	}

<<<<<<< HEAD
	vulns, err := detect(scanner, pkgs)
	if err != nil {
		return nil, err
	}
	return vulns, nil
=======
	results, err := s.Scan(files)
	if err != nil {
		return nil, err
	}

	// need only 1 result
	for _, vulns := range results {
		return vulns, nil
	}
	return nil, nil
>>>>>>> 2de2d617
}<|MERGE_RESOLUTION|>--- conflicted
+++ resolved
@@ -5,14 +5,6 @@
 	"os"
 
 	detector "github.com/aquasecurity/trivy/pkg/detector/library"
-
-	ptypes "github.com/aquasecurity/go-dep-parser/pkg/types"
-	"github.com/aquasecurity/trivy/pkg/scanner/library/bundler"
-	"github.com/aquasecurity/trivy/pkg/scanner/library/cargo"
-	"github.com/aquasecurity/trivy/pkg/scanner/library/composer"
-	"github.com/aquasecurity/trivy/pkg/scanner/library/node"
-	"github.com/aquasecurity/trivy/pkg/scanner/library/python"
-	"github.com/knqyf263/go-version"
 
 	"github.com/aquasecurity/fanal/analyzer"
 	_ "github.com/aquasecurity/fanal/analyzer/library/bundler"
@@ -28,70 +20,6 @@
 )
 
 type Scanner struct {
-<<<<<<< HEAD
-	detector DetectorOperation
-}
-
-func NewScanner(remoteURL, token string) Scanner {
-	detector := NewDetector(remoteURL, token)
-	return Scanner{detector: detector}
-}
-
-func (s Scanner) Scan(files extractor.FileMap) (map[string][]types.DetectedVulnerability, error) {
-	results, err := analyzer.GetLibraries(files)
-	if err != nil {
-		return nil, xerrors.Errorf("failed to analyze libraries: %w", err)
-	}
-
-	vulnerabilities := map[string][]types.DetectedVulnerability{}
-	for path, libs := range results {
-		vulns, err := s.detector.Detect(string(path), libs)
-		if err != nil {
-			return nil, xerrors.Errorf("failed library scan: %w", err)
-		}
-
-		vulnerabilities[string(path)] = vulns
-	}
-	return vulnerabilities, nil
-}
-
-type ScannerOperation interface {
-	ParseLockfile(*os.File) ([]ptypes.Library, error)
-	Detect(string, *version.Version) ([]types.DetectedVulnerability, error)
-	Type() string
-}
-
-func newScanner(filename string) ScannerOperation {
-	var scanner ScannerOperation
-	switch filename {
-	case "Gemfile.lock":
-		scanner = bundler.NewScanner()
-	case "Cargo.lock":
-		scanner = cargo.NewScanner()
-	case "composer.lock":
-		scanner = composer.NewScanner()
-	case "package-lock.json":
-		scanner = node.NewScanner(node.ScannerTypeNpm)
-	case "yarn.lock":
-		scanner = node.NewScanner(node.ScannerTypeYarn)
-	case "Pipfile.lock":
-		scanner = python.NewScanner(python.ScannerTypePipenv)
-	case "poetry.lock":
-		scanner = python.NewScanner(python.ScannerTypePoetry)
-	default:
-		return nil
-	}
-	return scanner
-}
-
-func ScanFile(f *os.File) ([]types.DetectedVulnerability, error) {
-	scanner := newScanner(filepath.Base(f.Name()))
-	if scanner == nil {
-		return nil, xerrors.New("unknown file type")
-	}
-
-	pkgs, err := scanner.ParseLockfile(f)
-=======
 	detector detector.Operation
 }
 
@@ -119,7 +47,6 @@
 
 func (s Scanner) ScanFile(f *os.File) ([]types.DetectedVulnerability, error) {
 	content, err := ioutil.ReadAll(f)
->>>>>>> 2de2d617
 	if err != nil {
 		return nil, err
 	}
@@ -127,13 +54,6 @@
 		f.Name(): content,
 	}
 
-<<<<<<< HEAD
-	vulns, err := detect(scanner, pkgs)
-	if err != nil {
-		return nil, err
-	}
-	return vulns, nil
-=======
 	results, err := s.Scan(files)
 	if err != nil {
 		return nil, err
@@ -144,5 +64,4 @@
 		return vulns, nil
 	}
 	return nil, nil
->>>>>>> 2de2d617
 }